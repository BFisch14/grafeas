/*
 *
 * Copyright 2014 gRPC authors.
 *
 * Licensed under the Apache License, Version 2.0 (the "License");
 * you may not use this file except in compliance with the License.
 * You may obtain a copy of the License at
 *
 *     http://www.apache.org/licenses/LICENSE-2.0
 *
 * Unless required by applicable law or agreed to in writing, software
 * distributed under the License is distributed on an "AS IS" BASIS,
 * WITHOUT WARRANTIES OR CONDITIONS OF ANY KIND, either express or implied.
 * See the License for the specific language governing permissions and
 * limitations under the License.
 *
 */

package grpc

import (
	"bytes"
	"compress/gzip"
	"encoding/binary"
	"io"
	"io/ioutil"
	"math"
	"sync"
	"time"

	"golang.org/x/net/context"
	"google.golang.org/grpc/codes"
	"google.golang.org/grpc/credentials"
	"google.golang.org/grpc/encoding"
	"google.golang.org/grpc/metadata"
	"google.golang.org/grpc/peer"
	"google.golang.org/grpc/stats"
	"google.golang.org/grpc/status"
	"google.golang.org/grpc/transport"
)

// Compressor defines the interface gRPC uses to compress a message.
type Compressor interface {
	// Do compresses p into w.
	Do(w io.Writer, p []byte) error
	// Type returns the compression algorithm the Compressor uses.
	Type() string
}

type gzipCompressor struct {
	pool sync.Pool
}

// NewGZIPCompressor creates a Compressor based on GZIP.
func NewGZIPCompressor() Compressor {
	return &gzipCompressor{
		pool: sync.Pool{
			New: func() interface{} {
				return gzip.NewWriter(ioutil.Discard)
			},
		},
	}
}

func (c *gzipCompressor) Do(w io.Writer, p []byte) error {
	z := c.pool.Get().(*gzip.Writer)
	defer c.pool.Put(z)
	z.Reset(w)
	if _, err := z.Write(p); err != nil {
		return err
	}
	return z.Close()
}

func (c *gzipCompressor) Type() string {
	return "gzip"
}

// Decompressor defines the interface gRPC uses to decompress a message.
type Decompressor interface {
	// Do reads the data from r and uncompress them.
	Do(r io.Reader) ([]byte, error)
	// Type returns the compression algorithm the Decompressor uses.
	Type() string
}

type gzipDecompressor struct {
	pool sync.Pool
}

// NewGZIPDecompressor creates a Decompressor based on GZIP.
func NewGZIPDecompressor() Decompressor {
	return &gzipDecompressor{}
}

func (d *gzipDecompressor) Do(r io.Reader) ([]byte, error) {
	var z *gzip.Reader
	switch maybeZ := d.pool.Get().(type) {
	case nil:
		newZ, err := gzip.NewReader(r)
		if err != nil {
			return nil, err
		}
		z = newZ
	case *gzip.Reader:
		z = maybeZ
		if err := z.Reset(r); err != nil {
			d.pool.Put(z)
			return nil, err
		}
	}

	defer func() {
		z.Close()
		d.pool.Put(z)
	}()
	return ioutil.ReadAll(z)
}

func (d *gzipDecompressor) Type() string {
	return "gzip"
}

// callInfo contains all related configuration and information about an RPC.
type callInfo struct {
	compressorType        string
	failFast              bool
	stream                *transport.Stream
	traceInfo             traceInfo // in trace.go
	maxReceiveMessageSize *int
	maxSendMessageSize    *int
	creds                 credentials.PerRPCCredentials
}

func defaultCallInfo() *callInfo {
	return &callInfo{failFast: true}
}

// CallOption configures a Call before it starts or extracts information from
// a Call after it completes.
type CallOption interface {
	// before is called before the call is sent to any server.  If before
	// returns a non-nil error, the RPC fails with that error.
	before(*callInfo) error

	// after is called after the call has completed.  after cannot return an
	// error, so any failures should be reported via output parameters.
	after(*callInfo)
}

// EmptyCallOption does not alter the Call configuration.
// It can be embedded in another structure to carry satellite data for use
// by interceptors.
type EmptyCallOption struct{}

func (EmptyCallOption) before(*callInfo) error { return nil }
func (EmptyCallOption) after(*callInfo)        {}

type beforeCall func(c *callInfo) error

func (o beforeCall) before(c *callInfo) error { return o(c) }
func (o beforeCall) after(c *callInfo)        {}

type afterCall func(c *callInfo)

func (o afterCall) before(c *callInfo) error { return nil }
func (o afterCall) after(c *callInfo)        { o(c) }

// Header returns a CallOptions that retrieves the header metadata
// for a unary RPC.
func Header(md *metadata.MD) CallOption {
	return afterCall(func(c *callInfo) {
		if c.stream != nil {
			*md, _ = c.stream.Header()
		}
	})
}

// Trailer returns a CallOptions that retrieves the trailer metadata
// for a unary RPC.
func Trailer(md *metadata.MD) CallOption {
	return afterCall(func(c *callInfo) {
		if c.stream != nil {
			*md = c.stream.Trailer()
		}
	})
}

// Peer returns a CallOption that retrieves peer information for a
// unary RPC.
func Peer(p *peer.Peer) CallOption {
	return afterCall(func(c *callInfo) {
		if c.stream != nil {
			if x, ok := peer.FromContext(c.stream.Context()); ok {
				*p = *x
			}
		}
	})
}

// FailFast configures the action to take when an RPC is attempted on broken
// connections or unreachable servers.  If failFast is true, the RPC will fail
// immediately. Otherwise, the RPC client will block the call until a
// connection is available (or the call is canceled or times out) and will
// retry the call if it fails due to a transient error.  gRPC will not retry if
// data was written to the wire unless the server indicates it did not process
// the data.  Please refer to
// https://github.com/grpc/grpc/blob/master/doc/wait-for-ready.md.
//
// By default, RPCs are "Fail Fast".
func FailFast(failFast bool) CallOption {
	return beforeCall(func(c *callInfo) error {
		c.failFast = failFast
		return nil
	})
}

// MaxCallRecvMsgSize returns a CallOption which sets the maximum message size the client can receive.
func MaxCallRecvMsgSize(s int) CallOption {
	return beforeCall(func(o *callInfo) error {
		o.maxReceiveMessageSize = &s
		return nil
	})
}

// MaxCallSendMsgSize returns a CallOption which sets the maximum message size the client can send.
func MaxCallSendMsgSize(s int) CallOption {
	return beforeCall(func(o *callInfo) error {
		o.maxSendMessageSize = &s
		return nil
	})
}

// PerRPCCredentials returns a CallOption that sets credentials.PerRPCCredentials
// for a call.
func PerRPCCredentials(creds credentials.PerRPCCredentials) CallOption {
	return beforeCall(func(c *callInfo) error {
		c.creds = creds
		return nil
	})
}

// UseCompressor returns a CallOption which sets the compressor used when
// sending the request.  If WithCompressor is also set, UseCompressor has
// higher priority.
//
// This API is EXPERIMENTAL.
func UseCompressor(name string) CallOption {
	return beforeCall(func(c *callInfo) error {
		c.compressorType = name
		return nil
	})
}

// The format of the payload: compressed or not?
type payloadFormat uint8

const (
	compressionNone payloadFormat = iota // no compression
	compressionMade
)

// parser reads complete gRPC messages from the underlying reader.
type parser struct {
	// r is the underlying reader.
	// See the comment on recvMsg for the permissible
	// error types.
	r io.Reader

	// The header of a gRPC message. Find more detail
	// at https://grpc.io/docs/guides/wire.html.
	header [5]byte
}

// recvMsg reads a complete gRPC message from the stream.
//
// It returns the message and its payload (compression/encoding)
// format. The caller owns the returned msg memory.
//
// If there is an error, possible values are:
//   * io.EOF, when no messages remain
//   * io.ErrUnexpectedEOF
//   * of type transport.ConnectionError
//   * of type transport.StreamError
// No other error values or types must be returned, which also means
// that the underlying io.Reader must not return an incompatible
// error.
func (p *parser) recvMsg(maxReceiveMessageSize int) (pf payloadFormat, msg []byte, err error) {
	if _, err := p.r.Read(p.header[:]); err != nil {
		return 0, nil, err
	}

	pf = payloadFormat(p.header[0])
	length := binary.BigEndian.Uint32(p.header[1:])

	if length == 0 {
		return pf, nil, nil
	}
	if int64(length) > int64(maxInt) {
		return 0, nil, status.Errorf(codes.ResourceExhausted, "grpc: received message larger than max length allowed on current machine (%d vs. %d)", length, maxInt)
	}
	if int(length) > maxReceiveMessageSize {
		return 0, nil, status.Errorf(codes.ResourceExhausted, "grpc: received message larger than max (%d vs. %d)", length, maxReceiveMessageSize)
	}
	// TODO(bradfitz,zhaoq): garbage. reuse buffer after proto decoding instead
	// of making it for each message:
	msg = make([]byte, int(length))
	if _, err := p.r.Read(msg); err != nil {
		if err == io.EOF {
			err = io.ErrUnexpectedEOF
		}
		return 0, nil, err
	}
	return pf, msg, nil
}

// encode serializes msg and returns a buffer of message header and a buffer of msg.
// If msg is nil, it generates the message header and an empty msg buffer.
// TODO(ddyihai): eliminate extra Compressor parameter.
func encode(c Codec, msg interface{}, cp Compressor, outPayload *stats.OutPayload, compressor encoding.Compressor) ([]byte, []byte, error) {
	var (
		b    []byte
		cbuf *bytes.Buffer
	)
	const (
		payloadLen = 1
		sizeLen    = 4
	)
	if msg != nil {
		var err error
		b, err = c.Marshal(msg)
		if err != nil {
			return nil, nil, status.Errorf(codes.Internal, "grpc: error while marshaling: %v", err.Error())
		}
		if outPayload != nil {
			outPayload.Payload = msg
			// TODO truncate large payload.
			outPayload.Data = b
			outPayload.Length = len(b)
		}
		if compressor != nil || cp != nil {
			cbuf = new(bytes.Buffer)
			// Has compressor, check Compressor is set by UseCompressor first.
			if compressor != nil {
				z, _ := compressor.Compress(cbuf)
				if _, err := z.Write(b); err != nil {
					return nil, nil, status.Errorf(codes.Internal, "grpc: error while compressing: %v", err.Error())
				}
				z.Close()
			} else {
				// If Compressor is not set by UseCompressor, use default Compressor
				if err := cp.Do(cbuf, b); err != nil {
					return nil, nil, status.Errorf(codes.Internal, "grpc: error while compressing: %v", err.Error())
				}
			}
			b = cbuf.Bytes()
		}
	}
	if uint(len(b)) > math.MaxUint32 {
		return nil, nil, status.Errorf(codes.ResourceExhausted, "grpc: message too large (%d bytes)", len(b))
	}

	bufHeader := make([]byte, payloadLen+sizeLen)
	if compressor != nil || cp != nil {
		bufHeader[0] = byte(compressionMade)
	} else {
		bufHeader[0] = byte(compressionNone)
	}

	// Write length of b into buf
	binary.BigEndian.PutUint32(bufHeader[payloadLen:], uint32(len(b)))
	if outPayload != nil {
		outPayload.WireLength = payloadLen + sizeLen + len(b)
	}
	return bufHeader, b, nil
}

func checkRecvPayload(pf payloadFormat, recvCompress string, haveCompressor bool) *status.Status {
	switch pf {
	case compressionNone:
	case compressionMade:
		if recvCompress == "" || recvCompress == encoding.Identity {
			return status.New(codes.Internal, "grpc: compressed flag set with identity or empty encoding")
		}
		if !haveCompressor {
			return status.Newf(codes.Unimplemented, "grpc: Decompressor is not installed for grpc-encoding %q", recvCompress)
		}
	default:
		return status.Newf(codes.Internal, "grpc: received unexpected payload format %d", pf)
	}
	return nil
}

// For the two compressor parameters, both should not be set, but if they are,
// dc takes precedence over compressor.
// TODO(dfawley): wrap the old compressor/decompressor using the new API?
func recv(p *parser, c Codec, s *transport.Stream, dc Decompressor, m interface{}, maxReceiveMessageSize int, inPayload *stats.InPayload, compressor encoding.Compressor) error {
	pf, d, err := p.recvMsg(maxReceiveMessageSize)
	if err != nil {
		return err
	}
	if inPayload != nil {
		inPayload.WireLength = len(d)
	}

	if st := checkRecvPayload(pf, s.RecvCompress(), compressor != nil || dc != nil); st != nil {
		return st.Err()
	}

	if pf == compressionMade {
		// To match legacy behavior, if the decompressor is set by WithDecompressor or RPCDecompressor,
		// use this decompressor as the default.
		if dc != nil {
			d, err = dc.Do(bytes.NewReader(d))
			if err != nil {
				return status.Errorf(codes.Internal, "grpc: failed to decompress the received message %v", err)
			}
		} else {
			dcReader, err := compressor.Decompress(bytes.NewReader(d))
			if err != nil {
				return status.Errorf(codes.Internal, "grpc: failed to decompress the received message %v", err)
			}
			d, err = ioutil.ReadAll(dcReader)
			if err != nil {
				return status.Errorf(codes.Internal, "grpc: failed to decompress the received message %v", err)
			}
		}
	}
	if len(d) > maxReceiveMessageSize {
		// TODO: Revisit the error code. Currently keep it consistent with java
		// implementation.
		return status.Errorf(codes.ResourceExhausted, "grpc: received message larger than max (%d vs. %d)", len(d), maxReceiveMessageSize)
	}
	if err := c.Unmarshal(d, m); err != nil {
		return status.Errorf(codes.Internal, "grpc: failed to unmarshal the received message %v", err)
	}
	if inPayload != nil {
		inPayload.RecvTime = time.Now()
		inPayload.Payload = m
		// TODO truncate large payload.
		inPayload.Data = d
		inPayload.Length = len(d)
	}
	return nil
}

type rpcInfo struct {
	failfast bool
}

type rpcInfoContextKey struct{}

func newContextWithRPCInfo(ctx context.Context, failfast bool) context.Context {
	return context.WithValue(ctx, rpcInfoContextKey{}, &rpcInfo{failfast: failfast})
}

func rpcInfoFromContext(ctx context.Context) (s *rpcInfo, ok bool) {
	s, ok = ctx.Value(rpcInfoContextKey{}).(*rpcInfo)
	return
}

// Code returns the error code for err if it was produced by the rpc system.
// Otherwise, it returns codes.Unknown.
//
// Deprecated: use status.FromError and Code method instead.
func Code(err error) codes.Code {
	if s, ok := status.FromError(err); ok {
		return s.Code()
	}
	return codes.Unknown
}

// ErrorDesc returns the error description of err if it was produced by the rpc system.
// Otherwise, it returns err.Error() or empty string when err is nil.
//
// Deprecated: use status.FromError and Message method instead.
func ErrorDesc(err error) string {
	if s, ok := status.FromError(err); ok {
		return s.Message()
	}
	return err.Error()
}

// Errorf returns an error containing an error code and a description;
// Errorf returns nil if c is OK.
//
// Deprecated: use status.Errorf instead.
func Errorf(c codes.Code, format string, a ...interface{}) error {
	return status.Errorf(c, format, a...)
}

// The SupportPackageIsVersion variables are referenced from generated protocol
// buffer files to ensure compatibility with the gRPC version used.  The latest
// support package version is 5.
//
// Older versions are kept for compatibility. They may be removed if
// compatibility cannot be maintained.
//
// These constants should not be referenced from any other code.
const (
	SupportPackageIsVersion3 = true
	SupportPackageIsVersion4 = true
	SupportPackageIsVersion5 = true
)

// Version is the current grpc version.
<<<<<<< HEAD
const Version = "1.9.0-dev"
=======
const Version = "1.10.0-dev"
>>>>>>> d691399f

const grpcUA = "grpc-go/" + Version<|MERGE_RESOLUTION|>--- conflicted
+++ resolved
@@ -504,10 +504,6 @@
 )
 
 // Version is the current grpc version.
-<<<<<<< HEAD
-const Version = "1.9.0-dev"
-=======
 const Version = "1.10.0-dev"
->>>>>>> d691399f
 
 const grpcUA = "grpc-go/" + Version