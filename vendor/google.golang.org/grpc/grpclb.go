--- conflicted
+++ resolved
@@ -89,11 +89,6 @@
 // newLBBuilder creates a builder for grpclb.
 func newLBBuilder() balancer.Builder {
 	return NewLBBuilderWithFallbackTimeout(defaultFallbackTimeout)
-}
-
-<<<<<<< HEAD
-func init() {
-	balancer.Register(newLBBuilder())
 }
 
 // NewLBBuilderWithFallbackTimeout creates a grpclb builder with the given
@@ -212,124 +207,6 @@
 		}
 	}
 
-=======
-// NewLBBuilderWithFallbackTimeout creates a grpclb builder with the given
-// fallbackTimeout. If no response is received from the remote balancer within
-// fallbackTimeout, the backend addresses from the resolved address list will be
-// used.
-//
-// Only call this function when a non-default fallback timeout is needed.
-func NewLBBuilderWithFallbackTimeout(fallbackTimeout time.Duration) balancer.Builder {
-	return &lbBuilder{
-		fallbackTimeout: fallbackTimeout,
-	}
-}
-
-type lbBuilder struct {
-	fallbackTimeout time.Duration
-}
-
-func (b *lbBuilder) Name() string {
-	return grpclbName
-}
-
-func (b *lbBuilder) Build(cc balancer.ClientConn, opt balancer.BuildOptions) balancer.Balancer {
-	// This generates a manual resolver builder with a random scheme. This
-	// scheme will be used to dial to remote LB, so we can send filtered address
-	// updates to remote LB ClientConn using this manual resolver.
-	scheme := "grpclb_internal_" + strconv.FormatInt(time.Now().UnixNano(), 36)
-	r := &lbManualResolver{scheme: scheme, ccb: cc}
-
-	var target string
-	targetSplitted := strings.Split(cc.Target(), ":///")
-	if len(targetSplitted) < 2 {
-		target = cc.Target()
-	} else {
-		target = targetSplitted[1]
-	}
-
-	lb := &lbBalancer{
-		cc:              cc,
-		target:          target,
-		opt:             opt,
-		fallbackTimeout: b.fallbackTimeout,
-		doneCh:          make(chan struct{}),
-
-		manualResolver: r,
-		csEvltr:        &connectivityStateEvaluator{},
-		subConns:       make(map[resolver.Address]balancer.SubConn),
-		scStates:       make(map[balancer.SubConn]connectivity.State),
-		picker:         &errPicker{err: balancer.ErrNoSubConnAvailable},
-		clientStats:    &rpcStats{},
-	}
-
-	return lb
-}
-
-type lbBalancer struct {
-	cc              balancer.ClientConn
-	target          string
-	opt             balancer.BuildOptions
-	fallbackTimeout time.Duration
-	doneCh          chan struct{}
-
-	// manualResolver is used in the remote LB ClientConn inside grpclb. When
-	// resolved address updates are received by grpclb, filtered updates will be
-	// send to remote LB ClientConn through this resolver.
-	manualResolver *lbManualResolver
-	// The ClientConn to talk to the remote balancer.
-	ccRemoteLB *ClientConn
-
-	// Support client side load reporting. Each picker gets a reference to this,
-	// and will update its content.
-	clientStats *rpcStats
-
-	mu sync.Mutex // guards everything following.
-	// The full server list including drops, used to check if the newly received
-	// serverList contains anything new. Each generate picker will also have
-	// reference to this list to do the first layer pick.
-	fullServerList []*lbpb.Server
-	// All backends addresses, with metadata set to nil. This list contains all
-	// backend addresses in the same order and with the same duplicates as in
-	// serverlist. When generating picker, a SubConn slice with the same order
-	// but with only READY SCs will be gerenated.
-	backendAddrs []resolver.Address
-	// Roundrobin functionalities.
-	csEvltr  *connectivityStateEvaluator
-	state    connectivity.State
-	subConns map[resolver.Address]balancer.SubConn   // Used to new/remove SubConn.
-	scStates map[balancer.SubConn]connectivity.State // Used to filter READY SubConns.
-	picker   balancer.Picker
-	// Support fallback to resolved backend addresses if there's no response
-	// from remote balancer within fallbackTimeout.
-	fallbackTimerExpired bool
-	serverListReceived   bool
-	// resolvedBackendAddrs is resolvedAddrs minus remote balancers. It's set
-	// when resolved address updates are received, and read in the goroutine
-	// handling fallback.
-	resolvedBackendAddrs []resolver.Address
-}
-
-// regeneratePicker takes a snapshot of the balancer, and generates a picker from
-// it. The picker
-//  - always returns ErrTransientFailure if the balancer is in TransientFailure,
-//  - does two layer roundrobin pick otherwise.
-// Caller must hold lb.mu.
-func (lb *lbBalancer) regeneratePicker() {
-	if lb.state == connectivity.TransientFailure {
-		lb.picker = &errPicker{err: balancer.ErrTransientFailure}
-		return
-	}
-	var readySCs []balancer.SubConn
-	for _, a := range lb.backendAddrs {
-		if sc, ok := lb.subConns[a]; ok {
-			if st, ok := lb.scStates[sc]; ok && st == connectivity.Ready {
-				readySCs = append(readySCs, sc)
-			}
-		}
-	}
-
->>>>>>> d691399f
 	if len(lb.fullServerList) <= 0 {
 		if len(readySCs) <= 0 {
 			lb.picker = &errPicker{err: balancer.ErrNoSubConnAvailable}
@@ -355,7 +232,6 @@
 	if !ok {
 		grpclog.Infof("lbBalancer: got state changes for an unknown SubConn: %p, %v", sc, s)
 		return
-<<<<<<< HEAD
 	}
 	lb.scStates[sc] = s
 	switch s {
@@ -366,18 +242,6 @@
 		// kept the sc's state in scStates. Remove state for this sc here.
 		delete(lb.scStates, sc)
 	}
-=======
-	}
-	lb.scStates[sc] = s
-	switch s {
-	case connectivity.Idle:
-		sc.Connect()
-	case connectivity.Shutdown:
-		// When an address was removed by resolver, b called RemoveSubConn but
-		// kept the sc's state in scStates. Remove state for this sc here.
-		delete(lb.scStates, sc)
-	}
->>>>>>> d691399f
 
 	oldAggrState := lb.state
 	lb.state = lb.csEvltr.recordTransition(oldS, s)
