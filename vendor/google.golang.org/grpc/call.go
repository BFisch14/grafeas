--- conflicted
+++ resolved
@@ -27,10 +27,6 @@
 	"google.golang.org/grpc/balancer"
 	"google.golang.org/grpc/codes"
 	"google.golang.org/grpc/encoding"
-<<<<<<< HEAD
-	"google.golang.org/grpc/peer"
-=======
->>>>>>> d691399f
 	"google.golang.org/grpc/stats"
 	"google.golang.org/grpc/status"
 	"google.golang.org/grpc/transport"
@@ -268,9 +264,6 @@
 			return toRPCErr(err)
 		}
 		c.stream = stream
-		if c.traceInfo.tr != nil {
-			c.traceInfo.tr.LazyLog(&payload{sent: true, msg: args}, true)
-		}
 		if c.traceInfo.tr != nil {
 			c.traceInfo.tr.LazyLog(&payload{sent: true, msg: args}, true)
 		}
